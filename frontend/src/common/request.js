import * as Sentry from '@sentry/browser';
import { getToken } from 'common/environment';

const rootPath = '/graphql';

const errors = {
  'InvalidJson': 'Invalid data format'
};

const getErrorText = (error) => {
  if (error.code && errors[error.code]) {
    const message = errors[error.code];
    if (typeof message === "string") {
      return message;
    }

    return message(error.data);
  }
  return 'Unkown error occurred';
};

const handleResponse = (response) => {
  if (!response.ok) {
    if (response.status >= 500) {
      Sentry.captureMessage(`Request to ${response.url} failed: ${response.status}`);
      return Promise.reject('Internal Server Error');
    } else if (response.status === 400 || response.status == 409) {
      // Bad Request or Conflict.
      return response.json().then(error => {
        return Promise.reject(getErrorText(error));
      });
    } else if (response.status === 401) {
      // Unauthorized.
      document.dispatchEvent(new Event('logout'));
      return Promise.reject('Unauthorized');
    }

    return Promise.reject(response.statusText);
  }
  return response.text();
};

const handleJSONResponse = (response) => {
  return handleResponse(response).then(content => Promise.resolve(JSON.parse(content)));
};

const request = (resource, init = {}, options = {}) => {
<<<<<<< HEAD
  // REMOVE when api is implemented.
  if (resource === '/environments' && init.method === 'get') {
    return Promise.resolve([
      {
        id: '1234',
        name: 'movies',
        endpoints: ['https://movies.space.okteto.net']
      },
      {
        id: '2345',
        name: 'api',
        endpoints: ['https://api.space.okteto.net', 'https://api2.space.okteto.net']
      },
    ]);
  }
=======
>>>>>>> 3609e363

  const config = {
    auth: true,
    ...options
  };
  const headers = {
    ...init.headers
  };

  if (config.auth) {
    headers.Authorization = `Bearer ${getToken()}`;
  }

  return fetch(`${rootPath}/${resource}`.replace(/\/$/, ''), {
    ...init,
    headers: new Headers({ ...headers })
  }).then(config.responseType === 'json' ? handleJSONResponse : handleResponse);
};

export default request;<|MERGE_RESOLUTION|>--- conflicted
+++ resolved
@@ -45,24 +45,21 @@
 };
 
 const request = (resource, init = {}, options = {}) => {
-<<<<<<< HEAD
   // REMOVE when api is implemented.
-  if (resource === '/environments' && init.method === 'get') {
-    return Promise.resolve([
-      {
-        id: '1234',
-        name: 'movies',
-        endpoints: ['https://movies.space.okteto.net']
-      },
-      {
-        id: '2345',
-        name: 'api',
-        endpoints: ['https://api.space.okteto.net', 'https://api2.space.okteto.net']
-      },
-    ]);
-  }
-=======
->>>>>>> 3609e363
+  // if (resource === '/environments' && init.method === 'get') {
+  //   return Promise.resolve([
+  //     {
+  //       id: '1234',
+  //       name: 'movies',
+  //       endpoints: ['https://movies.space.okteto.net']
+  //     },
+  //     {
+  //       id: '2345',
+  //       name: 'api',
+  //       endpoints: ['https://api.space.okteto.net', 'https://api2.space.okteto.net']
+  //     },
+  //   ]);
+  // }
 
   const config = {
     auth: true,
